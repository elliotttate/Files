﻿using Files.Filesystem;
using Files.Interacts;
using Files.Navigation;
using Microsoft.Toolkit.Uwp.UI.Controls;
using System;
using System.Collections.Generic;
using System.Collections.ObjectModel;
using System.IO;
using System.Linq;
using Windows.Foundation.Metadata;
using Windows.Storage;
using Windows.System;
using Windows.UI.Popups;
using Windows.UI.Xaml;
using Windows.UI.Xaml.Controls;
using Windows.UI.Xaml.Input;
using Windows.UI.Xaml.Media;
using Windows.UI.Xaml.Media.Animation;
using Windows.UI.Xaml.Navigation;
using Files.Enums;
using System.Drawing;
using Files.View_Models;
using Files.Controls;

namespace Files
{
    public sealed partial class ProHome : Page, IShellPage
    {
        Frame IShellPage.ContentFrame => ItemDisplayFrame;

        Interaction IShellPage.InteractionOperations => interactionOperation;

        ItemViewModel IShellPage.ViewModel => viewModel;

        BaseLayout IShellPage.ContentPage => GetContentOrNull();

        private BaseLayout GetContentOrNull()
        {
            if ((ItemDisplayFrame.Content as BaseLayout) != null)
            {
                return ItemDisplayFrame.Content as BaseLayout;
            }
            else
            {
                return null;
            }
        }

        Control IShellPage.OperationsControl => RibbonArea;

        bool IShellPage.CanRefresh {
            get
            {
                return RibbonArea.Refresh.IsEnabled;
            }
            set
            {
                RibbonArea.Refresh.IsEnabled = value;
            }
        }
<<<<<<< HEAD
        private bool _isSwiped;
        private void SwipeablePage_ManipulationDelta(object sender, ManipulationDeltaRoutedEventArgs e)
        {
            if (e.IsInertial && !_isSwiped)
            {
                var swipedDistance = e.Cumulative.Translation.X;

                if (Math.Abs(swipedDistance) <= 2) return;

                if (swipedDistance > 0)
                {
                    NavigationActions.Back_Click(null, null);
                }
                else
                {
                    NavigationActions.Forward_Click(null, null);
                }
                _isSwiped = true;
            }
        }
=======
        bool IShellPage.CanNavigateToParent
        {
            get
            {
                return RibbonArea.Up.IsEnabled;
            }
            set
            {
                RibbonArea.Up.IsEnabled = value;
            }

        }
        bool IShellPage.CanGoBack
        {
            get
            {
                return RibbonArea.Back.IsEnabled;
            }
            set
            {
                RibbonArea.Back.IsEnabled = value;
            }
        }
        bool IShellPage.CanGoForward
        {
            get
            {
                return RibbonArea.Forward.IsEnabled;
            }
            set
            {
                RibbonArea.Forward.IsEnabled = value;
            }
        }
        string IShellPage.PathControlDisplayText
        {
            get
            {
                return RibbonArea.VisiblePath.Text;
            }
            set
            {
                RibbonArea.VisiblePath.Text = value;
            }
        }
        private ObservableCollection<PathBoxItem> pathComponents = new ObservableCollection<PathBoxItem>();
        ObservableCollection<PathBoxItem> IShellPage.PathComponents => pathComponents;
        Type IShellPage.CurrentPageType => ItemDisplayFrame.SourcePageType;
>>>>>>> 7546b2f2

        private void SwipeablePage_ManipulationCompleted(object sender, ManipulationCompletedRoutedEventArgs e)
        {
            _isSwiped = false;
        }
        public ProHome()
        {
            this.InitializeComponent();
            RibbonArea.VisiblePath.Text = "New tab";
            
            if (ApiInformation.IsTypePresent("Windows.UI.Xaml.Media.ThemeShadow"))
            {
                themeShadow.Receivers.Add(ShadowReceiver);
            }

            // Acrylic sidebar
            var localSettings = ApplicationData.Current.LocalSettings;
            if (localSettings.Values["acrylicSidebar"] != null && localSettings.Values["acrylicSidebar"].Equals(true))
            {
                splitView.PaneBackground = (Brush)Application.Current.Resources["BackgroundAcrylicBrush"];
                Application.Current.Resources["NavigationViewExpandedPaneBackground"] = Application.Current.Resources["BackgroundAcrylicBrush"];
            }

            if (App.AppSettings.DrivesManager.ShowUserConsentOnInit)
            {
                App.AppSettings.DrivesManager.ShowUserConsentOnInit = false;
                DisplayFilesystemConsentDialog();
            }

            App.CurrentInstance = this as IShellPage;
            App.CurrentInstance.CanGoBack = false;
            App.CurrentInstance.CanGoForward = false;
        }

        private async void DisplayFilesystemConsentDialog()
        {
            await App.consentDialog.ShowAsync(ContentDialogPlacement.Popup);
        }

        string NavParams = null;

        protected override void OnNavigatedTo(NavigationEventArgs eventArgs)
        {
            base.OnNavigatedTo(eventArgs);
            NavParams = eventArgs.Parameter.ToString();
        }

        private ItemViewModel viewModel = null;
        private Interaction interactionOperation = null;

        private void Page_Loaded(object sender, RoutedEventArgs e)
        {


            viewModel = new ItemViewModel();
            interactionOperation = new Interaction();

            switch (NavParams)
            {
                case "Start":
                    ItemDisplayFrame.Navigate(typeof(YourHome), NavParams, new SuppressNavigationTransitionInfo());
                    SidebarControl.SidebarNavView.SelectedItem = App.sideBarItems[0];
                    break;
                case "New tab":
                    ItemDisplayFrame.Navigate(typeof(YourHome), NavParams, new SuppressNavigationTransitionInfo());
                    SidebarControl.SidebarNavView.SelectedItem = App.sideBarItems[0];
                    break;
                case "Desktop":
                    ItemDisplayFrame.Navigate(typeof(GenericFileBrowser), App.AppSettings.DesktopPath, new SuppressNavigationTransitionInfo());
                    SidebarControl.SidebarNavView.SelectedItem = App.sideBarItems.First(x => x.Path.Equals(App.AppSettings.DesktopPath, StringComparison.OrdinalIgnoreCase));
                    break;
                case "Downloads":
                    ItemDisplayFrame.Navigate(typeof(GenericFileBrowser), App.AppSettings.DownloadsPath, new SuppressNavigationTransitionInfo());
                    SidebarControl.SidebarNavView.SelectedItem = App.sideBarItems.First(x => x.Path.Equals(App.AppSettings.DownloadsPath, StringComparison.OrdinalIgnoreCase));
                    break;
                case "Documents":
                    ItemDisplayFrame.Navigate(typeof(GenericFileBrowser), App.AppSettings.DocumentsPath, new SuppressNavigationTransitionInfo());
                    SidebarControl.SidebarNavView.SelectedItem = App.sideBarItems.First(x => x.Path.Equals(App.AppSettings.DocumentsPath, StringComparison.OrdinalIgnoreCase));
                    break;
                case "Pictures":
                    ItemDisplayFrame.Navigate(typeof(PhotoAlbum), App.AppSettings.PicturesPath, new SuppressNavigationTransitionInfo());
                    SidebarControl.SidebarNavView.SelectedItem = App.sideBarItems.First(x => x.Path.Equals(App.AppSettings.PicturesPath, StringComparison.OrdinalIgnoreCase));
                    break;
                case "Music":
                    ItemDisplayFrame.Navigate(typeof(GenericFileBrowser), App.AppSettings.MusicPath, new SuppressNavigationTransitionInfo());
                    SidebarControl.SidebarNavView.SelectedItem = App.sideBarItems.First(x => x.Path.Equals(App.AppSettings.MusicPath, StringComparison.OrdinalIgnoreCase));
                    break;
                case "Videos":
                    ItemDisplayFrame.Navigate(typeof(GenericFileBrowser), App.AppSettings.VideosPath, new SuppressNavigationTransitionInfo());
                    SidebarControl.SidebarNavView.SelectedItem = App.sideBarItems.First(x => x.Path.Equals(App.AppSettings.VideosPath, StringComparison.OrdinalIgnoreCase));
                    break;

                default:
                    if (NavParams[0] >= 'A' && NavParams[0] <= 'Z' && NavParams[1] == ':')
                    {
                        ItemDisplayFrame.Navigate(typeof(GenericFileBrowser), NavParams, new SuppressNavigationTransitionInfo());
                        SidebarControl.SidebarNavView.SelectedItem = SettingsViewModel.foundDrives.First(x => x.tag.ToString().Equals($"{NavParams[0]}:\\", StringComparison.OrdinalIgnoreCase));
                    }
                    else
                    {
                        SidebarControl.SidebarNavView.SelectedItem = null;
                    }
                    break;
            }

            this.Loaded -= Page_Loaded;
        }


        private void ItemDisplayFrame_Navigated(object sender, NavigationEventArgs e)
        {
            if (ItemDisplayFrame.CurrentSourcePageType == typeof(GenericFileBrowser))
            {
                // Reset DataGrid Rows that may be in "cut" command mode
                App.CurrentInstance.InteractionOperations.dataGridRows.Clear();
                Interaction.FindChildren<DataGridRow>(App.CurrentInstance.InteractionOperations.dataGridRows, (ItemDisplayFrame.Content as GenericFileBrowser).AllView);
                foreach (DataGridRow dataGridRow in App.CurrentInstance.InteractionOperations.dataGridRows)
                {
                    if ((ItemDisplayFrame.Content as GenericFileBrowser).AllView.Columns[0].GetCellContent(dataGridRow).Opacity < 1)
                    {
                        (ItemDisplayFrame.Content as GenericFileBrowser).AllView.Columns[0].GetCellContent(dataGridRow).Opacity = 1;
                    }
                }
            }
            RibbonArea.Focus(FocusState.Programmatic);
        }

        public void UpdateProgressFlyout(InteractionOperationType operationType, int amountComplete, int amountTotal)
        {
            this.FindName("ProgressFlyout");

            string operationText = null;
            switch (operationType)
            {
                case InteractionOperationType.PasteItems:
                    operationText = "Completing Paste";
                    break;
                case InteractionOperationType.DeleteItems:
                    operationText = "Deleting Items";
                    break;
            }
            ProgressFlyoutTextBlock.Text = operationText + " (" + amountComplete + "/" + amountTotal + ")" + "...";
            ProgressFlyoutProgressBar.Value = amountComplete;
            ProgressFlyoutProgressBar.Maximum = amountTotal;

            if (amountComplete == amountTotal)
            {
                UnloadObject(ProgressFlyout);
            }
        }
    }

    public enum InteractionOperationType
    {
        PasteItems = 0,
        DeleteItems = 1,
    }

    public class PathBoxItem
    {
        public string Title { get; set; }
        public string Path { get; set; }
    }
}<|MERGE_RESOLUTION|>--- conflicted
+++ resolved
@@ -58,7 +58,51 @@
                 RibbonArea.Refresh.IsEnabled = value;
             }
         }
-<<<<<<< HEAD
+        bool IShellPage.CanNavigateToParent
+        {
+            get
+            {
+                return RibbonArea.Up.IsEnabled;
+            }
+            set
+            {
+                RibbonArea.Up.IsEnabled = value;
+            }
+
+        }
+        bool IShellPage.CanGoBack
+        {
+            get
+            {
+                return RibbonArea.Back.IsEnabled;
+            }
+            set
+            {
+                RibbonArea.Back.IsEnabled = value;
+            }
+        }
+        bool IShellPage.CanGoForward
+        {
+            get
+            {
+                return RibbonArea.Forward.IsEnabled;
+            }
+            set
+            {
+                RibbonArea.Forward.IsEnabled = value;
+            }
+        }
+        string IShellPage.PathControlDisplayText
+        {
+            get
+            {
+                return RibbonArea.VisiblePath.Text;
+            }
+            set
+            {
+                RibbonArea.VisiblePath.Text = value;
+            }
+        }
         private bool _isSwiped;
         private void SwipeablePage_ManipulationDelta(object sender, ManipulationDeltaRoutedEventArgs e)
         {
@@ -79,61 +123,16 @@
                 _isSwiped = true;
             }
         }
-=======
-        bool IShellPage.CanNavigateToParent
-        {
-            get
-            {
-                return RibbonArea.Up.IsEnabled;
-            }
-            set
-            {
-                RibbonArea.Up.IsEnabled = value;
-            }
-
-        }
-        bool IShellPage.CanGoBack
-        {
-            get
-            {
-                return RibbonArea.Back.IsEnabled;
-            }
-            set
-            {
-                RibbonArea.Back.IsEnabled = value;
-            }
-        }
-        bool IShellPage.CanGoForward
-        {
-            get
-            {
-                return RibbonArea.Forward.IsEnabled;
-            }
-            set
-            {
-                RibbonArea.Forward.IsEnabled = value;
-            }
-        }
-        string IShellPage.PathControlDisplayText
-        {
-            get
-            {
-                return RibbonArea.VisiblePath.Text;
-            }
-            set
-            {
-                RibbonArea.VisiblePath.Text = value;
-            }
-        }
+
+        private void SwipeablePage_ManipulationCompleted(object sender, ManipulationCompletedRoutedEventArgs e)
+        {
+            _isSwiped = false;
+        }
+
         private ObservableCollection<PathBoxItem> pathComponents = new ObservableCollection<PathBoxItem>();
         ObservableCollection<PathBoxItem> IShellPage.PathComponents => pathComponents;
         Type IShellPage.CurrentPageType => ItemDisplayFrame.SourcePageType;
->>>>>>> 7546b2f2
-
-        private void SwipeablePage_ManipulationCompleted(object sender, ManipulationCompletedRoutedEventArgs e)
-        {
-            _isSwiped = false;
-        }
+
         public ProHome()
         {
             this.InitializeComponent();
