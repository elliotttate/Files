--- conflicted
+++ resolved
@@ -11,73 +11,6 @@
     d:DesignHeight="1080"
     d:DesignWidth="320"
     mc:Ignorable="d">
-<<<<<<< HEAD
-    <UserControl.Resources>
-        <Style x:Key="NavigationBackButtonNormalStyle" TargetType="Button">
-            <Setter Property="Background" Value="{ThemeResource NavigationViewBackButtonBackground}" />
-            <Setter Property="Foreground" Value="{ThemeResource SystemControlForegroundBaseHighBrush}" />
-            <Setter Property="FontFamily" Value="{ThemeResource SymbolThemeFontFamily}" />
-            <Setter Property="FontSize" Value="16" />
-            <Setter Property="Height" Value="{ThemeResource NavigationBackButtonHeight}" />
-            <Setter Property="Width" Value="{ThemeResource NavigationBackButtonWidth}" />
-            <Setter Property="HorizontalContentAlignment" Value="Center" />
-            <Setter Property="VerticalContentAlignment" Value="Center" />
-            <Setter Property="UseSystemFocusVisuals" Value="{StaticResource UseSystemFocusVisuals}" />
-            <Setter Property="Content" Value="&#xE72B;" />
-            <Setter Property="Template">
-                <Setter.Value>
-                    <ControlTemplate TargetType="Button">
-                        <Grid x:Name="RootGrid" Background="{TemplateBinding Background}">
-                            <FontIcon
-                                x:Name="Content"
-                                HorizontalAlignment="{TemplateBinding HorizontalContentAlignment}"
-                                VerticalAlignment="{TemplateBinding VerticalContentAlignment}"
-                                AutomationProperties.AccessibilityView="Raw"
-                                FontFamily="{TemplateBinding FontFamily}"
-                                FontSize="{TemplateBinding FontSize}"
-                                Foreground="{TemplateBinding Foreground}"
-                                Glyph="{TemplateBinding Content}"
-                                MirroredWhenRightToLeft="True" />
-                            <VisualStateManager.VisualStateGroups>
-                                <VisualStateGroup x:Name="CommonStates">
-                                    <VisualState x:Name="Normal" />
-                                    <VisualState x:Name="PointerOver">
-                                        <Storyboard>
-                                            <ObjectAnimationUsingKeyFrames Storyboard.TargetName="RootGrid" Storyboard.TargetProperty="Background">
-                                                <DiscreteObjectKeyFrame KeyTime="0" Value="{ThemeResource NavigationViewButtonBackgroundPointerOver}" />
-                                            </ObjectAnimationUsingKeyFrames>
-                                            <ObjectAnimationUsingKeyFrames Storyboard.TargetName="Content" Storyboard.TargetProperty="Foreground">
-                                                <DiscreteObjectKeyFrame KeyTime="0" Value="{ThemeResource NavigationViewButtonForegroundPointerOver}" />
-                                            </ObjectAnimationUsingKeyFrames>
-                                        </Storyboard>
-                                    </VisualState>
-                                    <VisualState x:Name="Pressed">
-                                        <Storyboard>
-                                            <ObjectAnimationUsingKeyFrames Storyboard.TargetName="RootGrid" Storyboard.TargetProperty="Background">
-                                                <DiscreteObjectKeyFrame KeyTime="0" Value="{ThemeResource NavigationViewButtonBackgroundPressed}" />
-                                            </ObjectAnimationUsingKeyFrames>
-                                            <ObjectAnimationUsingKeyFrames Storyboard.TargetName="Content" Storyboard.TargetProperty="Foreground">
-                                                <DiscreteObjectKeyFrame KeyTime="0" Value="{ThemeResource NavigationViewButtonForegroundPressed}" />
-                                            </ObjectAnimationUsingKeyFrames>
-                                        </Storyboard>
-                                    </VisualState>
-                                    <VisualState x:Name="Disabled">
-                                        <Storyboard>
-                                            <ObjectAnimationUsingKeyFrames Storyboard.TargetName="Content" Storyboard.TargetProperty="Foreground">
-                                                <DiscreteObjectKeyFrame KeyTime="0" Value="{ThemeResource NavigationViewButtonForegroundDisabled}" />
-                                            </ObjectAnimationUsingKeyFrames>
-                                        </Storyboard>
-                                    </VisualState>
-                                </VisualStateGroup>
-                            </VisualStateManager.VisualStateGroups>
-                        </Grid>
-                    </ControlTemplate>
-                </Setter.Value>
-            </Setter>
-        </Style>
-    </UserControl.Resources>
-=======
->>>>>>> 0785fff2
 
     <Grid>
         <Grid.Resources>
@@ -179,14 +112,11 @@
                 MenuItemsSource="{x:Bind local1:App.sideBarItems, Mode=OneWay}"
                 OpenPaneLength="225"
                 PaneDisplayMode="Left">
-<<<<<<< HEAD
-=======
                 <muxc:NavigationView.MenuItemContainerStyle>
                     <Style TargetType="ListViewItem">
                         <Setter Property="BorderThickness" Value=".8"/>
                     </Style>
                 </muxc:NavigationView.MenuItemContainerStyle>
->>>>>>> 0785fff2
                 <muxc:NavigationView.Resources>
                     <ResourceDictionary>
                         <MenuFlyout x:Name="SideBarItemContextFlyout" x:FieldModifier="public">
