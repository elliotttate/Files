﻿<?xml version="1.0" encoding="utf-8"?>
<xliff version="1.2" xmlns="urn:oasis:names:tc:xliff:document:1.2" xmlns:xsi="http://www.w3.org/2001/XMLSchema-instance" xsi:schemaLocation="urn:oasis:names:tc:xliff:document:1.2 xliff-core-1.2-transitional.xsd">
  <file datatype="xml" source-language="en-US" target-language="fr-FR" original="FILES/STRINGS/EN-US/RESOURCES.RESW" tool-id="MultilingualAppToolkit" product-name="n/a" product-version="n/a" build-num="n/a">
    <header>
      <tool tool-id="MultilingualAppToolkit" tool-name="Multilingual App Toolkit" tool-version="4.0.6915.0" tool-company="Microsoft" />
    </header>
    <body>
      <group id="FILES/STRINGS/EN-US/RESOURCES.RESW" datatype="resx">
        <trans-unit id="PropertiesCreated.Text" translate="yes" xml:space="preserve">
          <source>Created:</source>
          <target state="translated">Créé :</target>
        </trans-unit>
        <trans-unit id="PropertiesItemFileName.PlaceholderText" translate="yes" xml:space="preserve">
          <source>Item Name</source>
          <target state="translated">Nom</target>
        </trans-unit>
        <trans-unit id="PropertiesItemPath.Text" translate="yes" xml:space="preserve">
          <source>Path:</source>
          <target state="translated">Chemin :</target>
        </trans-unit>
        <trans-unit id="PropertiesItemSize.Text" translate="yes" xml:space="preserve">
          <source>Size:</source>
          <target state="translated">Taille :</target>
        </trans-unit>
        <trans-unit id="PropertiesItemType.Text" translate="yes" xml:space="preserve">
          <source>Item type:</source>
          <target state="translated">Type :</target>
        </trans-unit>
        <trans-unit id="PropertiesModified.Text" translate="yes" xml:space="preserve">
          <source>Modified:</source>
          <target state="translated">Modifié :</target>
        </trans-unit>
        <trans-unit id="RecentItemClearAll.Text" translate="yes" xml:space="preserve">
          <source>Clear all items</source>
          <target state="translated">Effacer tout</target>
        </trans-unit>
        <trans-unit id="RecentItemDescription.Text" translate="yes" xml:space="preserve">
          <source>Files and folders you've previously accessed will show up here</source>
          <target state="translated">Les fichiers et dossiers déjà ouverts s'afficheront ici</target>
        </trans-unit>
        <trans-unit id="RecentItemOpenFileLocation.Text" translate="yes" xml:space="preserve">
          <source>Open file location</source>
          <target state="translated">Ouvrir l'emplacement du fichier</target>
        </trans-unit>
        <trans-unit id="RecentItemRemove.Text" translate="yes" xml:space="preserve">
          <source>Remove this item</source>
          <target state="translated">Supprimer</target>
        </trans-unit>
        <trans-unit id="RecentItems.Text" translate="yes" xml:space="preserve">
          <source>Recent items</source>
          <target state="translated">Récents</target>
        </trans-unit>
        <trans-unit id="SettingsAboutAppName.Text" translate="yes" xml:space="preserve">
          <source>Files UWP</source>
          <target state="translated">Files UWP</target>
        </trans-unit>
        <trans-unit id="SettingsAboutLicense.Text" translate="yes" xml:space="preserve">
          <source>License: </source>
          <target state="translated">Licence :</target>
        </trans-unit>
        <trans-unit id="SettingsAboutSpecialThanks.Text" translate="yes" xml:space="preserve">
          <source>Special thanks to:</source>
          <target state="translated">Remerciements particuliers à :</target>
        </trans-unit>
        <trans-unit id="SettingsAboutSubmitFeedback.Text" translate="yes" xml:space="preserve">
          <source>Submit Feedback</source>
          <target state="translated">Soumettre un commentaire</target>
        </trans-unit>
        <trans-unit id="SettingsAboutSubmitFeedbackDescription.Text" translate="yes" xml:space="preserve">
          <source>Send the developers an issue report with more information</source>
          <target state="needs-review-translation">Envoyez un rapport d'incident aux développeurs avec des informations</target>
          <note from="MultilingualUpdate" annotates="source" priority="2">Please verify the translation’s accuracy as the source string was updated after it was translated.</note>
        </trans-unit>
        <trans-unit id="SettingsAboutThirdPartyLicenses.Text" translate="yes" xml:space="preserve">
          <source>Third Party Licenses</source>
          <target state="translated">Licences tierces</target>
        </trans-unit>
        <trans-unit id="SettingsAboutTitle.Text" translate="yes" xml:space="preserve">
          <source>About</source>
          <target state="translated">À propos</target>
        </trans-unit>
        <trans-unit id="SettingsAboutWebsite.Text" translate="yes" xml:space="preserve">
          <source>Website: </source>
          <target state="translated">Site web :</target>
        </trans-unit>
        <trans-unit id="SettingsAppearanceAcrylicSidebar.Text" translate="yes" xml:space="preserve">
          <source>Acrylic sidebar</source>
          <target state="translated">Effet flou de la barre latérale</target>
        </trans-unit>
        <trans-unit id="SettingsAppearanceDateFormat.Text" translate="yes" xml:space="preserve">
          <source>Date format</source>
          <target state="translated">Format de la date</target>
        </trans-unit>
        <trans-unit id="SettingsAppearanceTheme.Text" translate="yes" xml:space="preserve">
          <source>App theme</source>
          <target state="needs-review-translation">Thème</target>
          <note from="MultilingualUpdate" annotates="source" priority="2">Please verify the translation’s accuracy as the source string was updated after it was translated.</note>
        </trans-unit>
        <trans-unit id="SettingsAppearanceTitle.Text" translate="yes" xml:space="preserve">
          <source>Appearance</source>
          <target state="translated">Apparence</target>
        </trans-unit>
        <trans-unit id="SettingsFilesAndFoldersShowDriveLetters.Text" translate="yes" xml:space="preserve">
          <source>Show drive letters</source>
          <target state="translated">Afficher les lettres de lecteur</target>
        </trans-unit>
        <trans-unit id="SettingsFilesAndFoldersShowFileExtensions.Text" translate="yes" xml:space="preserve">
          <source>Show extensions for known file types</source>
          <target state="translated">Afficher les extensions de fichiers connus</target>
        </trans-unit>
        <trans-unit id="SettingsFilesAndFoldersShowHiddenFiles.Text" translate="yes" xml:space="preserve">
          <source>Show hidden files, folders, and drives</source>
          <target state="translated">Afficher les fichiers, dossiers et lecteurs cachés</target>
        </trans-unit>
        <trans-unit id="SettingsFilesAndFoldersTitle.Text" translate="yes" xml:space="preserve">
          <source>Files and Folders</source>
          <target state="translated">Fichiers et dossiers</target>
        </trans-unit>
        <trans-unit id="SettingsNavAbout.Content" translate="yes" xml:space="preserve">
          <source>About</source>
          <target state="translated">À propos</target>
        </trans-unit>
        <trans-unit id="SettingsNavAppearance.Content" translate="yes" xml:space="preserve">
          <source>Appearance</source>
          <target state="translated">Apparence</target>
        </trans-unit>
        <trans-unit id="SettingsNavFilesAndFolders.Content" translate="yes" xml:space="preserve">
          <source>Files and Folders</source>
          <target state="translated">Fichiers et dossiers</target>
        </trans-unit>
        <trans-unit id="SettingsNavOnStartup.Content" translate="yes" xml:space="preserve">
          <source>On Startup</source>
          <target state="translated">Au démarrage</target>
        </trans-unit>
        <trans-unit id="SettingsNavPreferences.Content" translate="yes" xml:space="preserve">
          <source>Preferences</source>
          <target state="translated">Préférences</target>
        </trans-unit>
        <trans-unit id="SettingsNavSearch.PlaceholderText" translate="yes" xml:space="preserve">
          <source>Search</source>
          <target state="translated">Recherche</target>
        </trans-unit>
        <trans-unit id="SettingsOnStartupContinueWhereYouLeftOff.Content" translate="yes" xml:space="preserve">
          <source>Continue where you left off</source>
          <target state="translated">Continuer où vous étiez</target>
        </trans-unit>
        <trans-unit id="SettingsOnStartupOpenANewTab.Content" translate="yes" xml:space="preserve">
          <source>Open a new tab</source>
          <target state="translated">Nouvel onglet</target>
        </trans-unit>
        <trans-unit id="SettingsOnStartupOpenASpecificPage.Content" translate="yes" xml:space="preserve">
          <source>Open a specific page or pages</source>
          <target state="needs-review-translation">Ouvrir un ensemble de pages</target>
          <note from="MultilingualUpdate" annotates="source" priority="2">Please verify the translation’s accuracy as the source string was updated after it was translated.</note>
        </trans-unit>
        <trans-unit id="SettingsOnStartupTitle.Text" translate="yes" xml:space="preserve">
          <source>On Startup</source>
          <target state="translated">Au démarrage</target>
        </trans-unit>
        <trans-unit id="SettingsPreferencesPinOneDrive.Text" translate="yes" xml:space="preserve">
          <source>Pin OneDrive to the sidebar</source>
          <target state="translated">Épingler OneDrive à la barre latérale</target>
        </trans-unit>
        <trans-unit id="SettingsPreferencesTerminalApplications.Text" translate="yes" xml:space="preserve">
          <source>Terminal Applications</source>
          <target state="translated">Applications en ligne de commandes</target>
        </trans-unit>
        <trans-unit id="SettingsPreferencesTitle.Text" translate="yes" xml:space="preserve">
          <source>Preferences</source>
          <target state="translated">Préférences</target>
        </trans-unit>
        <trans-unit id="SideBarUnpinFromSideBar.Text" translate="yes" xml:space="preserve">
          <source>Unpin from Sidebar</source>
          <target state="translated">Détacher de la barre latérale</target>
        </trans-unit>
        <trans-unit id="ConfirmDeleteDialog.Title" translate="yes" xml:space="preserve">
          <source>Delete Item(s)</source>
          <target state="needs-review-translation" state-qualifier="tm-suggestion">Supprimer les éléments</target>
        </trans-unit>
        <trans-unit id="ConfirmDeleteDialogCancelButton.Content" translate="yes" xml:space="preserve">
          <source>Cancel</source>
          <target state="needs-review-translation" state-qualifier="tm-suggestion">Annuler</target>
        </trans-unit>
        <trans-unit id="ConfirmDeleteDialogDeleteButton.Content" translate="yes" xml:space="preserve">
          <source>Delete</source>
          <target state="needs-review-translation" state-qualifier="tm-suggestion">Supprimer</target>
        </trans-unit>
        <trans-unit id="ConfirmDeleteDialogHeader.Text" translate="yes" xml:space="preserve">
          <source>Are you sure you want to delete the selected item(s)?</source>
          <target state="needs-review-translation" state-qualifier="tm-suggestion">Voulez-vous vraiment supprimer le(s) élément(s) sélectionné(s) ?</target>
        </trans-unit>
        <trans-unit id="ConfirmDeleteDialogPermanentlyDeleteCheckBox.Content" translate="yes" xml:space="preserve">
          <source>Permanently delete</source>
          <target state="needs-review-translation" state-qualifier="tm-suggestion">Supprimer de façon définitive</target>
        </trans-unit>
        <trans-unit id="SettingsPreferencesShowConfirmDeleteDialog.Text" translate="yes" xml:space="preserve">
          <source>Show a confirmation dialog when deleting files or folders</source>
          <target state="new">Demander confirmation en supprimant des fichiers ou dossiers</target>
        </trans-unit>
        <trans-unit id="SidebarDesktop" translate="yes" xml:space="preserve">
          <source>Desktop</source>
          <target state="needs-review-translation" state-qualifier="tm-suggestion">Bureau</target>
        </trans-unit>
        <trans-unit id="SidebarDocuments" translate="yes" xml:space="preserve">
          <source>Documents</source>
          <target state="needs-review-translation" state-qualifier="tm-suggestion">Documents</target>
        </trans-unit>
        <trans-unit id="SidebarDownloads" translate="yes" xml:space="preserve">
          <source>Downloads</source>
          <target state="needs-review-translation" state-qualifier="tm-suggestion">Téléchargements</target>
        </trans-unit>
        <trans-unit id="SidebarHome" translate="yes" xml:space="preserve">
          <source>Home</source>
          <target state="needs-review-translation" state-qualifier="tm-suggestion">Accueil</target>
        </trans-unit>
        <trans-unit id="SidebarMusic" translate="yes" xml:space="preserve">
          <source>Music</source>
          <target state="needs-review-translation" state-qualifier="tm-suggestion">Musique</target>
        </trans-unit>
        <trans-unit id="SidebarPictures" translate="yes" xml:space="preserve">
          <source>Pictures</source>
          <target state="needs-review-translation" state-qualifier="tm-suggestion">Images</target>
        </trans-unit>
        <trans-unit id="SidebarVideos" translate="yes" xml:space="preserve">
          <source>Videos</source>
          <target state="needs-review-translation" state-qualifier="tm-suggestion">Vidéos</target>
        </trans-unit>
        <trans-unit id="NavigationToolbarNewTab.Text" translate="yes" xml:space="preserve">
          <source>New Tab</source>
          <target state="needs-review-translation" state-qualifier="tm-suggestion">Nouvel onglet</target>
        </trans-unit>
        <trans-unit id="ExtractFilesDialog.Title" translate="yes" xml:space="preserve">
          <source>Extract Compressed Archive</source>
          <target state="new">Extraire l'archive</target>
        </trans-unit>
        <trans-unit id="ExtractFilesDialog.CloseButtonText" translate="yes" xml:space="preserve">
          <source>Cancel</source>
          <target state="needs-review-translation" state-qualifier="tm-suggestion">Annuler</target>
        </trans-unit>
        <trans-unit id="ExtractFilesDialog.PrimaryButtonText" translate="yes" xml:space="preserve">
          <source>Extract</source>
          <target state="needs-review-translation" state-qualifier="tm-suggestion">Extraire</target>
        </trans-unit>
        <trans-unit id="ExtractFilesDialogDescription.Text" translate="yes" xml:space="preserve">
          <source>Pick a location to extract this compressed archive to. You'll need to stay in the current folder until we're done. A new tab will open up with the extracted items.</source>
          <target state="new">Choisissez un emplacement pour extraire l'archive. Vous devrez rester dans le dossier actuel jusqu'à la fin. Les éléments extraits seront ouverts dans un nouvel onglet.</target>
        </trans-unit>
        <trans-unit id="ExtractFilesDialogBrowseButton.Content" translate="yes" xml:space="preserve">
          <source>Browse</source>
          <target state="needs-review-translation" state-qualifier="tm-suggestion">W!!ßrøwsè 表!!W</target>
        </trans-unit>
        <trans-unit id="BaseLayoutContextFlyoutSortBy.Text" translate="yes" xml:space="preserve">
          <source>Sort by</source>
          <target state="needs-review-translation" state-qualifier="tm-suggestion">Trier la liste par</target>
        </trans-unit>
        <trans-unit id="BaseLayoutContextFlyoutSortByName.Text" translate="yes" xml:space="preserve">
          <source>Name</source>
          <target state="needs-review-translation" state-qualifier="tm-suggestion">Nom complet</target>
        </trans-unit>
        <trans-unit id="BaseLayoutContextFlyoutSortByDate.Text" translate="yes" xml:space="preserve">
          <source>Date modified</source>
          <target state="needs-review-translation" state-qualifier="tm-suggestion">Date de modification</target>
        </trans-unit>
        <trans-unit id="BaseLayoutContextFlyoutSortByType.Text" translate="yes" xml:space="preserve">
          <source>Type</source>
          <target state="needs-review-translation" state-qualifier="tm-suggestion">Taper</target>
        </trans-unit>
        <trans-unit id="BaseLayoutContextFlyoutSortBySize.Text" translate="yes" xml:space="preserve">
          <source>Size</source>
          <target state="needs-review-translation" state-qualifier="tm-suggestion">Taille</target>
        </trans-unit>
        <trans-unit id="BaseLayoutContextFlyoutSortByAscending.Text" translate="yes" xml:space="preserve">
          <source>Ascending</source>
          <target state="needs-review-translation" state-qualifier="tm-suggestion">Croissant</target>
        </trans-unit>
        <trans-unit id="BaseLayoutContextFlyoutSortByDescending.Text" translate="yes" xml:space="preserve">
          <source>Descending</source>
          <target state="needs-review-translation" state-qualifier="tm-suggestion">Décroissant</target>
        </trans-unit>
        <trans-unit id="BaseLayoutContextFlyoutRefresh.Text" translate="yes" xml:space="preserve">
          <source>Refresh</source>
          <target state="needs-review-translation" state-qualifier="tm-suggestion">Actualiser</target>
        </trans-unit>
        <trans-unit id="BaseLayoutContextFlyoutPaste.Text" translate="yes" xml:space="preserve">
          <source>Paste</source>
          <target state="needs-review-translation" state-qualifier="tm-suggestion">Coller</target>
        </trans-unit>
        <trans-unit id="BaseLayoutContextFlyoutOpenInTerminal.Text" translate="yes" xml:space="preserve">
          <source>Open in Terminal...</source>
          <target state="needs-review-translation" state-qualifier="tm-suggestion">_Ouvrir dans Terminal</target>
        </trans-unit>
        <trans-unit id="BaseLayoutContextFlyoutNew.Text" translate="yes" xml:space="preserve">
          <source>New</source>
          <target state="needs-review-translation" state-qualifier="tm-suggestion">Nouvelle</target>
        </trans-unit>
        <trans-unit id="BaseLayoutContextFlyoutNewFolder.Text" translate="yes" xml:space="preserve">
          <source>Folder</source>
          <target state="needs-review-translation" state-qualifier="tm-suggestion">Dossier :</target>
        </trans-unit>
        <trans-unit id="BaseLayoutContextFlyoutNewBitmapImage.Text" translate="yes" xml:space="preserve">
          <source>Bitmap Image</source>
          <target state="needs-review-translation" state-qualifier="tm-suggestion">Image bitmap</target>
        </trans-unit>
        <trans-unit id="BaseLayoutContextFlyoutNewTextDocument.Text" translate="yes" xml:space="preserve">
          <source>Text Document</source>
          <target state="needs-review-translation" state-qualifier="tm-suggestion">Document texte</target>
        </trans-unit>
        <trans-unit id="BaseLayoutContextFlyoutPropertiesFolder.Text" translate="yes" xml:space="preserve">
          <source>Properties</source>
          <target state="needs-review-translation" state-qualifier="tm-suggestion">Propriétés</target>
        </trans-unit>
        <trans-unit id="BaseLayoutItemContextFlyoutExtract.Text" translate="yes" xml:space="preserve">
          <source>Extract</source>
          <target state="needs-review-translation" state-qualifier="tm-suggestion">Extraire</target>
        </trans-unit>
        <trans-unit id="BaseLayoutItemContextFlyoutOpenInNewTab.Text" translate="yes" xml:space="preserve">
          <source>Open in new tab</source>
          <target state="needs-review-translation" state-qualifier="tm-suggestion">Ouvrir dans un nouvel onglet</target>
        </trans-unit>
        <trans-unit id="BaseLayoutItemContextFlyoutOpenInNewWindow.Text" translate="yes" xml:space="preserve">
          <source>Open in new window</source>
          <target state="needs-review-translation" state-qualifier="tm-suggestion">Ouvrir dans une nouvelle fenêtre</target>
        </trans-unit>
        <trans-unit id="BaseLayoutItemContextFlyoutSetAsDesktopBackground.Text" translate="yes" xml:space="preserve">
          <source>Set as desktop background</source>
          <target state="needs-review-translation" state-qualifier="tm-suggestion">Définir en tant qu’arrière-plan du Bureau</target>
        </trans-unit>
        <trans-unit id="BaseLayoutItemContextFlyoutShare.Text" translate="yes" xml:space="preserve">
          <source>Share</source>
          <target state="needs-review-translation" state-qualifier="tm-suggestion">Partager</target>
        </trans-unit>
        <trans-unit id="BaseLayoutItemContextFlyoutCut.Text" translate="yes" xml:space="preserve">
          <source>Cut</source>
          <target state="needs-review-translation" state-qualifier="tm-suggestion">Couper</target>
        </trans-unit>
        <trans-unit id="BaseLayoutItemContextFlyoutCopy.Text" translate="yes" xml:space="preserve">
          <source>Copy</source>
          <target state="needs-review-translation" state-qualifier="tm-suggestion">Copier</target>
        </trans-unit>
        <trans-unit id="BaseLayoutItemContextFlyoutDelete.Text" translate="yes" xml:space="preserve">
          <source>Delete</source>
          <target state="needs-review-translation" state-qualifier="tm-suggestion">Supprimer</target>
        </trans-unit>
        <trans-unit id="BaseLayoutItemContextFlyoutRename.Text" translate="yes" xml:space="preserve">
          <source>Rename</source>
          <target state="needs-review-translation" state-qualifier="tm-suggestion">Renommer</target>
        </trans-unit>
        <trans-unit id="BaseLayoutItemContextFlyoutPinToSidebar.Text" translate="yes" xml:space="preserve">
          <source>Pin to sidebar</source>
          <target state="new">Épingler à la barre latérale</target>
        </trans-unit>
        <trans-unit id="BaseLayoutItemContextFlyoutProperties.Text" translate="yes" xml:space="preserve">
          <source>Properties</source>
          <target state="needs-review-translation" state-qualifier="tm-suggestion">Propriétés</target>
        </trans-unit>
        <trans-unit id="BaseLayoutItemContextFlyoutQuickLook.Text" translate="yes" xml:space="preserve">
          <source>QuickLook</source>
          <target state="new">QuickLook</target>
        </trans-unit>
        <trans-unit id="NavigationToolbarNewWindow.Text" translate="yes" xml:space="preserve">
          <source>New Window</source>
          <target state="needs-review-translation" state-qualifier="tm-suggestion">Nouvelle fenêtre</target>
        </trans-unit>
        <trans-unit id="NavigationToolbarCopyPath.Text" translate="yes" xml:space="preserve">
          <source>Copy Path</source>
          <target state="needs-review-translation" state-qualifier="tm-suggestion">Copier le chemin d’accès</target>
        </trans-unit>
        <trans-unit id="NavigationToolbarPaste.Text" translate="yes" xml:space="preserve">
          <source>Paste</source>
          <target state="needs-review-translation" state-qualifier="tm-suggestion">Coller</target>
        </trans-unit>
        <trans-unit id="NavigationToolbarOpenInTerminal.Text" translate="yes" xml:space="preserve">
          <source>Open in Terminal...</source>
          <target state="needs-review-translation" state-qualifier="tm-suggestion">_Ouvrir dans Terminal</target>
        </trans-unit>
        <trans-unit id="NavigationToolbarVisiblePath.PlaceholderText" translate="yes" xml:space="preserve">
          <source>Enter a path</source>
          <target state="needs-review-translation" state-qualifier="tm-suggestion">Entrer un chemin d’accès</target>
        </trans-unit>
        <trans-unit id="NavigationToolbarSearchReigon.PlaceholderText" translate="yes" xml:space="preserve">
          <source>Search</source>
          <target state="needs-review-translation" state-qualifier="tm-suggestion">Rechercher</target>
        </trans-unit>
        <trans-unit id="StatusBarControlSelectAll.Text" translate="yes" xml:space="preserve">
          <source>Select All</source>
          <target state="needs-review-translation" state-qualifier="tm-suggestion">Sélectionner tout</target>
        </trans-unit>
        <trans-unit id="StatusBarControlClearSelection.Text" translate="yes" xml:space="preserve">
          <source>Clear Selection</source>
          <target state="needs-review-translation" state-qualifier="tm-suggestion">Effacer la sélection</target>
        </trans-unit>
        <trans-unit id="ModernNavigationToolbaNewFolder.Text" translate="yes" xml:space="preserve">
          <source>Folder</source>
          <target state="needs-review-translation" state-qualifier="tm-suggestion">Dossier :</target>
        </trans-unit>
        <trans-unit id="ModernNavigationToolbaNewBitmapImage.Text" translate="yes" xml:space="preserve">
          <source>Bitmap Image</source>
          <target state="needs-review-translation" state-qualifier="tm-suggestion">Image bitmap</target>
        </trans-unit>
        <trans-unit id="ModernNavigationToolbaNewTextDocument.Text" translate="yes" xml:space="preserve">
          <source>Text Document</source>
          <target state="needs-review-translation" state-qualifier="tm-suggestion">Document texte</target>
        </trans-unit>
        <trans-unit id="StatusBarControlListView.Text" translate="yes" xml:space="preserve">
          <source>List View</source>
          <target state="needs-review-translation" state-qualifier="tm-suggestion">Mode Liste</target>
        </trans-unit>
        <trans-unit id="SidebarSettings.Text" translate="yes" xml:space="preserve">
          <source>Settings</source>
          <target state="needs-review-translation" state-qualifier="tm-suggestion">Paramètres</target>
        </trans-unit>
        <trans-unit id="PropertiesItemMD5Hash.Text" translate="yes" xml:space="preserve">
          <source>MD5Hash:</source>
          <target state="new">MD5Hash:</target>
        </trans-unit>
        <trans-unit id="ErrorDialogThisActionCannotBeDone" translate="yes" xml:space="preserve">
          <source>This action cannot be done</source>
          <target state="new">This action cannot be done</target>
        </trans-unit>
        <trans-unit id="ErrorDialogTheDestinationFolder" translate="yes" xml:space="preserve">
          <source>The destination folder</source>
          <target state="new">The destination folder</target>
        </trans-unit>
        <trans-unit id="ErrorDialogIsASubfolder" translate="yes" xml:space="preserve">
          <source>is a subfolder of the source folder</source>
          <target state="new">is a subfolder of the source folder</target>
        </trans-unit>
        <trans-unit id="ErrorDialogSkip" translate="yes" xml:space="preserve">
          <source>Skip</source>
          <target state="needs-review-translation" state-qualifier="tm-suggestion">Ignorer</target>
        </trans-unit>
        <trans-unit id="ErrorDialogCancel" translate="yes" xml:space="preserve">
          <source>Cancel</source>
          <target state="needs-review-translation" state-qualifier="tm-suggestion">Annuler</target>
        </trans-unit>
        <trans-unit id="nameColumn.Header" translate="yes" xml:space="preserve">
          <source>Name</source>
          <target state="needs-review-translation" state-qualifier="tm-suggestion">Nom complet</target>
        </trans-unit>
        <trans-unit id="dateColumn.Header" translate="yes" xml:space="preserve">
          <source>Date modified</source>
          <target state="needs-review-translation" state-qualifier="tm-suggestion">Date de modification</target>
        </trans-unit>
        <trans-unit id="typeColumn.Header" translate="yes" xml:space="preserve">
          <source>Type</source>
          <target state="needs-review-translation" state-qualifier="tm-suggestion">Taper</target>
        </trans-unit>
        <trans-unit id="sizeColumn.Header" translate="yes" xml:space="preserve">
          <source>Size</source>
          <target state="needs-review-translation" state-qualifier="tm-suggestion">Taille</target>
        </trans-unit>
        <trans-unit id="WelcomeDialog.Title" translate="yes" xml:space="preserve">
          <source>Welcome to Files</source>
          <target state="new">Welcome to Files</target>
        </trans-unit>
        <trans-unit id="WelcomeDialog.PrimaryButtonText" translate="yes" xml:space="preserve">
          <source>Grant Permission</source>
          <target state="needs-review-translation" state-qualifier="tm-suggestion">Accorder l’autorisation</target>
        </trans-unit>
        <trans-unit id="WelcomeDialogTextBlock.Text" translate="yes" xml:space="preserve">
          <source>To get started, you'll need to grant us permission to display your files. This will open a Settings page where you can grant us this permission. You'll need to reopen the app once completed. </source>
          <target state="new">To get started, you'll need to grant us permission to display your files. This will open a Settings page where you can grant us this permission. You'll need to reopen the app once completed. </target>
        </trans-unit>
        <trans-unit id="FileFolderListItem" translate="yes" xml:space="preserve">
          <source>File folder</source>
          <target state="needs-review-translation" state-qualifier="tm-suggestion">Dossier de fichiers</target>
        </trans-unit>
        <trans-unit id="RenameDialog.Title" translate="yes" xml:space="preserve">
          <source>Enter an item name</source>
          <target state="new">Enter an item name</target>
        </trans-unit>
        <trans-unit id="RenameDialogInputText.PlaceholderText" translate="yes" xml:space="preserve">
          <source>Enter an item name without an extension</source>
          <target state="new">Enter an item name without an extension</target>
        </trans-unit>
        <trans-unit id="RenameDialog.PrimaryButtonText" translate="yes" xml:space="preserve">
          <source>Set Name</source>
          <target state="needs-review-translation" state-qualifier="tm-suggestion">Définir le nom</target>
        </trans-unit>
        <trans-unit id="RenameDialog.SecondaryButtonText" translate="yes" xml:space="preserve">
          <source>Cancel</source>
          <target state="needs-review-translation" state-qualifier="tm-suggestion">Annuler</target>
        </trans-unit>
        <trans-unit id="NewTab" translate="yes" xml:space="preserve">
          <source>New tab</source>
          <target state="needs-review-translation" state-qualifier="tm-suggestion">Nouvel onglet</target>
        </trans-unit>
        <trans-unit id="SystemTheme" translate="yes" xml:space="preserve">
          <source>Windows default</source>
          <target state="needs-review-translation" state-qualifier="tm-suggestion">Windows par défaut</target>
        </trans-unit>
        <trans-unit id="LightTheme" translate="yes" xml:space="preserve">
          <source>Light</source>
          <target state="needs-review-translation" state-qualifier="tm-suggestion">Clair</target>
        </trans-unit>
        <trans-unit id="DarkTheme" translate="yes" xml:space="preserve">
          <source>Dark</source>
          <target state="needs-review-translation" state-qualifier="tm-suggestion">Sombre</target>
        </trans-unit>
        <trans-unit id="ApplicationTimeStye" translate="yes" xml:space="preserve">
          <source>Application</source>
          <target state="needs-review-translation" state-qualifier="tm-suggestion">Candidature</target>
        </trans-unit>
        <trans-unit id="SystemTimeStye" translate="yes" xml:space="preserve">
          <source>System</source>
          <target state="needs-review-translation" state-qualifier="tm-suggestion">Système</target>
        </trans-unit>
        <trans-unit id="NewFolder" translate="yes" xml:space="preserve">
          <source>New Folder</source>
          <target state="needs-review-translation" state-qualifier="tm-suggestion">Nouveau dossier</target>
        </trans-unit>
        <trans-unit id="NewTextDocument" translate="yes" xml:space="preserve">
          <source>New Text Document</source>
          <target state="needs-review-translation" state-qualifier="tm-suggestion">Nouveau document texte</target>
        </trans-unit>
        <trans-unit id="NewBitmapImage" translate="yes" xml:space="preserve">
          <source>New Bitmap Image</source>
          <target state="needs-review-translation" state-qualifier="tm-suggestion">Nouvelle image bitmap</target>
        </trans-unit>
        <trans-unit id="EmptyFolder.Text" translate="yes" xml:space="preserve">
          <source>This folder is empty.</source>
          <target state="needs-review-translation" state-qualifier="tm-suggestion">Ce dossier est vide.</target>
        </trans-unit>
        <trans-unit id="NavBackButton.ToolTipService.ToolTip" translate="yes" xml:space="preserve">
          <source>Back (Alt + Left Arrow)</source>
          <target state="needs-review-translation" state-qualifier="tm-suggestion">Retour (Alt + flèche gauche)</target>
        </trans-unit>
        <trans-unit id="NavForwardButton.ToolTipService.ToolTip" translate="yes" xml:space="preserve">
          <source>Forward (Alt + Right Arrow)</source>
          <target state="needs-review-translation" state-qualifier="tm-suggestion">Suivant (Alt+flèche droite)</target>
        </trans-unit>
        <trans-unit id="NavUpButton.ToolTipService.ToolTip" translate="yes" xml:space="preserve">
          <source>Up (Alt + Up Arrow)</source>
          <target state="new">Up (Alt + Up Arrow)</target>
        </trans-unit>
        <trans-unit id="NavRefreshButton.ToolTipService.ToolTip" translate="yes" xml:space="preserve">
          <source>Refresh (F5)</source>
          <target state="needs-review-translation" state-qualifier="tm-suggestion">Actualiser (F5)</target>
        </trans-unit>
        <trans-unit id="NavNewItemButton.ToolTipService.ToolTip" translate="yes" xml:space="preserve">
          <source>Create a new item (Ctrl + Shift + N)</source>
          <target state="new">Create a new item (Ctrl + Shift + N)</target>
        </trans-unit>
        <trans-unit id="NavSearchButton.ToolTipService.ToolTip" translate="yes" xml:space="preserve">
          <source>Search</source>
          <target state="needs-review-translation" state-qualifier="tm-suggestion">Rechercher</target>
        </trans-unit>
        <trans-unit id="NavMoreButton.ToolTipService.ToolTip" translate="yes" xml:space="preserve">
          <source>More options</source>
          <target state="needs-review-translation" state-qualifier="tm-suggestion">Autres options</target>
        </trans-unit>
        <trans-unit id="SidebarDrives" translate="yes" xml:space="preserve">
          <source>Drives</source>
          <target state="needs-review-translation" state-qualifier="tm-suggestion">Trajets</target>
        </trans-unit>
        <trans-unit id="ItemTypeFile" translate="yes" xml:space="preserve">
          <source>File</source>
          <target state="needs-review-translation" state-qualifier="tm-suggestion">Fichier</target>
        </trans-unit>
        <trans-unit id="SettingsPageHeader.Text" translate="yes" xml:space="preserve">
          <source>Settings</source>
          <target state="needs-review-translation" state-qualifier="tm-suggestion">Paramètres</target>
        </trans-unit>
        <trans-unit id="StatusBarControlInvertSelection.Text" translate="yes" xml:space="preserve">
          <source>Invert Selection</source>
          <target state="needs-review-translation" state-qualifier="tm-suggestion">Inverser la sélection</target>
        </trans-unit>
        <trans-unit id="BaseLayoutItemContextFlyoutOpenItem.Text" translate="yes" xml:space="preserve">
          <source>Open</source>
          <target state="needs-review-translation" state-qualifier="tm-suggestion">Ouvrir</target>
        </trans-unit>
        <trans-unit id="PropertiesTitle" translate="yes" xml:space="preserve">
          <source>Properties</source>
          <target state="needs-review-translation" state-qualifier="tm-suggestion">Propriétés</target>
        </trans-unit>
        <trans-unit id="PropertiesAttributes.Text" translate="yes" xml:space="preserve">
          <source>Attributes:</source>
          <target state="needs-review-translation" state-qualifier="tm-suggestion">Attributs</target>
        </trans-unit>
        <trans-unit id="PropertiesTitleSecondary.Text" translate="yes" xml:space="preserve">
          <source>Properties</source>
          <target state="needs-review-translation" state-qualifier="tm-suggestion">Propriétés</target>
        </trans-unit>
        <trans-unit id="SideBarOpenInNewTab.Text" translate="yes" xml:space="preserve">
          <source>Open in new tab</source>
          <target state="needs-review-translation" state-qualifier="tm-suggestion">Ouvrir dans un nouvel onglet</target>
        </trans-unit>
        <trans-unit id="SideBarOpenInNewWindow.Text" translate="yes" xml:space="preserve">
          <source>Open in new window</source>
          <target state="needs-review-translation" state-qualifier="tm-suggestion">Ouvrir dans une nouvelle fenêtre</target>
        </trans-unit>
        <trans-unit id="SettingsExperimentalTitle.Text" translate="yes" xml:space="preserve">
          <source>Experimental</source>
          <target state="needs-review-translation" state-qualifier="tm-suggestion">Expérimental</target>
        </trans-unit>
        <trans-unit id="SettingsExperimentalDescription.Text" translate="yes" xml:space="preserve">
          <source>WARNING: EXPERIMENTAL FEATURES AHEAD!</source>
          <target state="new">WARNING: EXPERIMENTAL FEATURES AHEAD!</target>
        </trans-unit>
        <trans-unit id="SettingsNavExperimental.Content" translate="yes" xml:space="preserve">
          <source>Experimental</source>
          <target state="needs-review-translation" state-qualifier="tm-suggestion">Expérimental</target>
        </trans-unit>
        <trans-unit id="SettingsExperimentalDoubleTapToRenameFiles.Text" translate="yes" xml:space="preserve">
          <source>Double tap to rename files</source>
          <target state="new">Double tap to rename files</target>
        </trans-unit>
        <trans-unit id="SettingsPreferencesTerminalApplicationsSampleProfiles.ToolTipService.ToolTip" translate="yes" xml:space="preserve">
          <source>View sample profiles</source>
          <target state="new">View sample profiles</target>
        </trans-unit>
        <trans-unit id="ItemAlreadyExistsDialogContent" translate="yes" xml:space="preserve">
          <source>An item with this name already exists in this directory.</source>
          <target state="new">An item with this name already exists in this directory.</target>
        </trans-unit>
        <trans-unit id="ItemAlreadyExistsDialogPrimaryButtonText" translate="yes" xml:space="preserve">
          <source>Generate new name</source>
          <target state="new">Generate new name</target>
        </trans-unit>
        <trans-unit id="ItemAlreadyExistsDialogTitle" translate="yes" xml:space="preserve">
          <source>Item already exists</source>
          <target state="needs-review-translation" state-qualifier="tm-suggestion">L‘élément existe déjà</target>
        </trans-unit>
        <trans-unit id="ItemAlreadyExistsDialogSecondaryButtonText" translate="yes" xml:space="preserve">
          <source>Replace existing item</source>
          <target state="new">Replace existing item</target>
        </trans-unit>
        <trans-unit id="BaseLayoutItemContextFlyoutSetAsLockscreenBackground.Text" translate="yes" xml:space="preserve">
          <source>Set as lockscreen background</source>
          <target state="new">Set as lockscreen background</target>
        </trans-unit>
        <trans-unit id="StatusBarControlGridViewLarge.Text" translate="yes" xml:space="preserve">
          <source>Grid View (Large)</source>
          <target state="new">Grid View (Large)</target>
        </trans-unit>
        <trans-unit id="StatusBarControlGridViewMedium.Text" translate="yes" xml:space="preserve">
          <source>Grid View (Medium)</source>
          <target state="new">Grid View (Medium)</target>
        </trans-unit>
        <trans-unit id="StatusBarControlGridViewSmall.Text" translate="yes" xml:space="preserve">
          <source>Grid View (Small)</source>
          <target state="new">Grid View (Small)</target>
        </trans-unit>
        <trans-unit id="StatusBarControlTilesView.Text" translate="yes" xml:space="preserve">
          <source>Tiles View</source>
          <target state="new">Tiles View</target>
        </trans-unit>
        <trans-unit id="PropertiesDialogOKButton.Content" translate="yes" xml:space="preserve">
          <source>OK</source>
          <target state="needs-review-translation" state-qualifier="tm-suggestion">Assez bon</target>
        </trans-unit>
        <trans-unit id="AccessDeniedDeleteDialog.Text" translate="yes" xml:space="preserve">
          <source>We weren't able to delete this item</source>
          <target state="new">We weren't able to delete this item</target>
        </trans-unit>
        <trans-unit id="AccessDeniedDeleteDialog.Title" translate="yes" xml:space="preserve">
          <source>Access Denied</source>
          <target state="needs-review-translation" state-qualifier="tm-suggestion">Accès refusé</target>
        </trans-unit>
        <trans-unit id="DriveUnpluggedDialog.Text" translate="yes" xml:space="preserve">
          <source>Please insert the necessary drive to access this item.</source>
          <target state="new">Please insert the necessary drive to access this item.</target>
        </trans-unit>
        <trans-unit id="DriveUnpluggedDialog.Title" translate="yes" xml:space="preserve">
          <source>Drive Unplugged</source>
          <target state="new">Drive Unplugged</target>
        </trans-unit>
        <trans-unit id="FileNotFoundDialog.Text" translate="yes" xml:space="preserve">
          <source>The file you are attempting to access may have been moved or deleted.</source>
          <target state="new">The file you are attempting to access may have been moved or deleted.</target>
        </trans-unit>
        <trans-unit id="FileNotFoundDialog.Title" translate="yes" xml:space="preserve">
          <source>File Not Found</source>
          <target state="needs-review-translation" state-qualifier="tm-suggestion">Fichier introuvable</target>
        </trans-unit>
        <trans-unit id="FileNotFoundPreviewDialog.Text" translate="yes" xml:space="preserve">
          <source>The file you are attempting to preview may have been moved or deleted.</source>
          <target state="new">The file you are attempting to preview may have been moved or deleted.</target>
        </trans-unit>
        <trans-unit id="FolderNotFoundDialog.Text" translate="yes" xml:space="preserve">
          <source>The folder you are attempting to access may have been moved or deleted.</source>
          <target state="new">The folder you are attempting to access may have been moved or deleted.</target>
        </trans-unit>
        <trans-unit id="FolderNotFoundDialog.Title" translate="yes" xml:space="preserve">
          <source>Did you delete this folder?</source>
          <target state="new">Did you delete this folder?</target>
        </trans-unit>
        <trans-unit id="StatusBarControlLayoutMode.ToolTipService.ToolTip" translate="yes" xml:space="preserve">
          <source>Layout mode</source>
          <target state="needs-review-translation" state-qualifier="tm-suggestion">Mode disposition</target>
        </trans-unit>
        <trans-unit id="StatusBarControlSelectionOptions.ToolTipService.ToolTip" translate="yes" xml:space="preserve">
          <source>Selection options</source>
          <target state="needs-review-translation" state-qualifier="tm-suggestion">Options de sélection</target>
        </trans-unit>
        <trans-unit id="FileInUseDeleteDialog.Text" translate="yes" xml:space="preserve">
          <source>The file you're trying to delete is currently being used by an another application.</source>
          <target state="new">The file you're trying to delete is currently being used by an another application.</target>
        </trans-unit>
        <trans-unit id="FileInUseDeleteDialog.Title" translate="yes" xml:space="preserve">
          <source>File is in use</source>
          <target state="needs-review-translation" state-qualifier="tm-suggestion">Fichier en cours d'utilisation.</target>
        </trans-unit>
        <trans-unit id="FileInUseDeleteDialog.PrimaryButtonText" translate="yes" xml:space="preserve">
          <source>Try again</source>
          <target state="needs-review-translation" state-qualifier="tm-suggestion">Réessayer</target>
        </trans-unit>
        <trans-unit id="FileInUseDeleteDialog.SecondaryButtonText" translate="yes" xml:space="preserve">
          <source>OK</source>
          <target state="needs-review-translation" state-qualifier="tm-suggestion">Assez bon</target>
        </trans-unit>
        <trans-unit id="PropertiesDialogReadOnly.Content" translate="yes" xml:space="preserve">
          <source>Read-only</source>
          <target state="needs-review-translation" state-qualifier="tm-suggestion">En lecture seule</target>
        </trans-unit>
        <trans-unit id="PropertiesDialogHidden.Content" translate="yes" xml:space="preserve">
          <source>Hidden</source>
          <target state="needs-review-translation" state-qualifier="tm-suggestion">Masqué</target>
        </trans-unit>
        <trans-unit id="BaseLayoutContextFlyoutEmptyRecycleBin.Text" translate="yes" xml:space="preserve">
          <source>Empty recycle bin</source>
          <target state="needs-review-translation" state-qualifier="tm-suggestion">Vider la Corbeille</target>
        </trans-unit>
        <trans-unit id="BaseLayoutItemContextFlyoutRestore.Text" translate="yes" xml:space="preserve">
          <source>Restore</source>
          <target state="needs-review-translation" state-qualifier="tm-suggestion">Restaurer</target>
        </trans-unit>
        <trans-unit id="SettingsExperimentalRecycleBin.Text" translate="yes" xml:space="preserve">
          <source>Enable Recycle Bin support</source>
          <target state="new">Enable Recycle Bin support</target>
        </trans-unit>
        <trans-unit id="DaysAgo" translate="yes" xml:space="preserve">
          <source>{0} days ago</source>
          <target state="needs-review-translation" state-qualifier="tm-suggestion">Il y a {0} jours</target>
        </trans-unit>
        <trans-unit id="HoursAgo" translate="yes" xml:space="preserve">
          <source>{0} hours ago</source>
          <target state="needs-review-translation" state-qualifier="tm-suggestion">Il y a {0} heures</target>
        </trans-unit>
        <trans-unit id="DayAgo" translate="yes" xml:space="preserve">
          <source>{0} day ago</source>
          <target state="needs-review-translation" state-qualifier="tm-suggestion">Il y a {0} jour</target>
        </trans-unit>
        <trans-unit id="HourAgo" translate="yes" xml:space="preserve">
          <source>{0} hour ago</source>
          <target state="needs-review-translation" state-qualifier="tm-suggestion">il y a {0} heure</target>
        </trans-unit>
        <trans-unit id="MinutesAgo" translate="yes" xml:space="preserve">
          <source>{0} minutes ago</source>
          <target state="needs-review-translation" state-qualifier="tm-suggestion">Il y a {0} minutes</target>
        </trans-unit>
        <trans-unit id="MinuteAgo" translate="yes" xml:space="preserve">
          <source>{0} minute ago</source>
          <target state="needs-review-translation" state-qualifier="tm-suggestion">il y a {0} minute</target>
        </trans-unit>
        <trans-unit id="SecondsAgo" translate="yes" xml:space="preserve">
          <source>{0} seconds ago</source>
          <target state="needs-review-translation" state-qualifier="tm-suggestion">il y a {0} secondes</target>
        </trans-unit>
        <trans-unit id="SettingsOnStartupOpenASpecificPagePath.PlaceholderText" translate="yes" xml:space="preserve">
          <source>New Tab</source>
          <target state="needs-review-translation" state-qualifier="tm-suggestion">Nouvel onglet</target>
        </trans-unit>
        <trans-unit id="ErrorDialogUnsupportedOperation" translate="yes" xml:space="preserve">
          <source>The requested operation is not supported</source>
          <target state="needs-review-translation" state-qualifier="tm-suggestion">L'opération demandée n'est pas prise en charge.</target>
        </trans-unit>
        <trans-unit id="DriveFreeSpaceAndCapacity" translate="yes" xml:space="preserve">
          <source>{0} free of {1}</source>
          <target state="needs-review-translation" state-qualifier="tm-suggestion">{0} libre(s) sur {1}</target>
        </trans-unit>
        <trans-unit id="BaseLayoutItemContextFlyoutOpenItemWith.Text" translate="yes" xml:space="preserve">
          <source>Open With</source>
          <target state="needs-review-translation" state-qualifier="tm-suggestion">Ouvrir _avec</target>
        </trans-unit>
        <trans-unit id="FileNameTeachingTip.Subtitle" translate="yes" xml:space="preserve">
          <source>The item name must not contain the following characters: \ / : * ? " <it id="1" pos="open">&lt; &gt;</it> |</source>
          <target state="new">The item name must not contain the following characters: \ / : * ? " <it id="1" pos="open">&lt; &gt;</it> |</target>
        </trans-unit>
        <trans-unit id="FileNameTeachingTip.CloseButtonContent" translate="yes" xml:space="preserve">
          <source>OK</source>
          <target state="needs-review-translation" state-qualifier="tm-suggestion">Assez bon</target>
        </trans-unit>
        <trans-unit id="RenameDialogSymbolsTip.Text" translate="yes" xml:space="preserve">
          <source>The item name must not contain the following characters: \ / : * ? " <it id="1" pos="open">&lt; &gt;</it> |</source>
          <target state="new">The item name must not contain the following characters: \ / : * ? " <it id="1" pos="open">&lt; &gt;</it> |</target>
        </trans-unit>
        <trans-unit id="SettingsAboutOpenLogLocationButton.Content" translate="yes" xml:space="preserve">
          <source>Open log location</source>
          <target state="new">Open log location</target>
        </trans-unit>
        <trans-unit id="TabStripAddNewTab.ToolTipService.ToolTip" translate="yes" xml:space="preserve">
          <source>New tab (Ctrl + T)</source>
          <target state="needs-review-translation" state-qualifier="tm-suggestion">Nouvel onglet	Ctrl+T</target>
        </trans-unit>
        <trans-unit id="ItemSelected.Text" translate="yes" xml:space="preserve">
          <source>item selected</source>
          <target state="needs-review-translation" state-qualifier="tm-suggestion">élément sélectionné</target>
        </trans-unit>
        <trans-unit id="ItemsSelected.Text" translate="yes" xml:space="preserve">
          <source>items selected</source>
          <target state="needs-review-translation" state-qualifier="tm-suggestion">%@ éléments sélectionnés</target>
        </trans-unit>
        <trans-unit id="ItemCount.Text" translate="yes" xml:space="preserve">
          <source>item</source>
          <target state="needs-review-translation" state-qualifier="tm-suggestion">élément</target>
        </trans-unit>
        <trans-unit id="ItemsCount.Text" translate="yes" xml:space="preserve">
          <source>items</source>
          <target state="needs-review-translation" state-qualifier="tm-suggestion">éléments</target>
        </trans-unit>
        <trans-unit id="BaseLayoutContextFlyoutPinDirectoryToSidebar.Text" translate="yes" xml:space="preserve">
          <source>Pin directory to sidebar</source>
          <target state="new">Pin directory to sidebar</target>
        </trans-unit>
        <trans-unit id="PropertiesAccessed.Text" translate="yes" xml:space="preserve">
          <source>Accessed:</source>
          <target state="needs-review-translation" state-qualifier="tm-suggestion">Dernier accès le :</target>
        </trans-unit>
        <trans-unit id="PropertiesOwner.Text" translate="yes" xml:space="preserve">
          <source>Owner:</source>
          <target state="needs-review-translation" state-qualifier="tm-suggestion">Propriétaire :</target>
        </trans-unit>
        <trans-unit id="SettingsShowFileOwnerInProperties.Text" translate="yes" xml:space="preserve">
          <source>Show Owner in properties</source>
          <target state="new">Show Owner in properties</target>
        </trans-unit>
        <trans-unit id="ConfirmEmptyBinDialog.SecondaryButtonText" translate="yes" xml:space="preserve">
          <source>Cancel</source>
          <target state="needs-review-translation" state-qualifier="tm-suggestion">Annuler</target>
        </trans-unit>
        <trans-unit id="ConfirmEmptyBinDialogContent" translate="yes" xml:space="preserve">
          <source>Are you sure you want to delete all items?</source>
          <target state="new">Are you sure you want to delete all items?</target>
        </trans-unit>
        <trans-unit id="ConfirmEmptyBinDialogTitle" translate="yes" xml:space="preserve">
          <source>Empty recycle bin</source>
          <target state="needs-review-translation" state-qualifier="tm-suggestion">Vider la Corbeille</target>
        </trans-unit>
        <trans-unit id="ConfirmEmptyBinDialog.PrimaryButtonText" translate="yes" xml:space="preserve">
          <source>OK</source>
          <target state="needs-review-translation" state-qualifier="tm-suggestion">Assez bon</target>
        </trans-unit>
        <trans-unit id="ItemSizeBytes" translate="yes" xml:space="preserve">
          <source>bytes</source>
          <target state="needs-review-translation" state-qualifier="tm-suggestion">octets</target>
        </trans-unit>
        <trans-unit id="KiloByteSymbol" translate="yes" xml:space="preserve">
          <source>KB</source>
          <target state="needs-review-translation" state-qualifier="tm-suggestion">Ko</target>
        </trans-unit>
        <trans-unit id="MegaByteSymbol" translate="yes" xml:space="preserve">
          <source>MB</source>
          <target state="needs-review-translation" state-qualifier="tm-suggestion">Mo</target>
        </trans-unit>
        <trans-unit id="GigaByteSymbol" translate="yes" xml:space="preserve">
          <source>GB</source>
          <target state="needs-review-translation" state-qualifier="tm-suggestion">Go</target>
        </trans-unit>
        <trans-unit id="TeraByteSymbol" translate="yes" xml:space="preserve">
          <source>TB</source>
          <target state="needs-review-translation" state-qualifier="tm-suggestion">To</target>
        </trans-unit>
        <trans-unit id="PetaByteSymbol" translate="yes" xml:space="preserve">
          <source>PB</source>
          <target state="needs-review-translation" state-qualifier="tm-suggestion">Po</target>
        </trans-unit>
        <trans-unit id="ByteSymbol" translate="yes" xml:space="preserve">
          <source>B</source>
          <target state="needs-review-translation" state-qualifier="tm-suggestion">G</target>
        </trans-unit>
        <trans-unit id="DeleteInProgress.Title" translate="yes" xml:space="preserve">
          <source>Deleting files</source>
          <target state="needs-review-translation" state-qualifier="tm-suggestion">Suppression des fichiers</target>
        </trans-unit>
        <trans-unit id="ExtractInProgress.Title" translate="yes" xml:space="preserve">
          <source>Extracting files</source>
          <target state="needs-review-translation" state-qualifier="tm-suggestion">Extraction de fichiers...</target>
        </trans-unit>
        <trans-unit id="PasteInProgress.Title" translate="yes" xml:space="preserve">
          <source>Pasting files</source>
          <target state="new">Pasting files</target>
        </trans-unit>
        <trans-unit id="RecycleInProgress.Title" translate="yes" xml:space="preserve">
          <source>Moving files to Recycle Bin</source>
          <target state="new">Moving files to Recycle Bin</target>
        </trans-unit>
        <trans-unit id="SettingsAppearanceDateFormatsTip.ToolTipService.ToolTip" translate="yes" xml:space="preserve">
          <source>Learn more about date formats</source>
          <target state="new">Learn more about date formats</target>
        </trans-unit>
        <trans-unit id="BitlockerDialog.PrimaryButtonText" translate="yes" xml:space="preserve">
          <source>Unlock</source>
          <target state="needs-review-translation" state-qualifier="tm-suggestion">Déverrouiller</target>
        </trans-unit>
        <trans-unit id="BitlockerDialog.SecondaryButtonText" translate="yes" xml:space="preserve">
          <source>Cancel</source>
          <target state="needs-review-translation" state-qualifier="tm-suggestion">Annuler</target>
        </trans-unit>
        <trans-unit id="BitlockerDialog.Title" translate="yes" xml:space="preserve">
          <source>Enter password to unlock the drive</source>
          <target state="new">Enter password to unlock the drive</target>
        </trans-unit>
        <trans-unit id="BitlockerDialogInputText.PlaceholderText" translate="yes" xml:space="preserve">
          <source>Password</source>
          <target state="needs-review-translation" state-qualifier="tm-suggestion">Mot de p.</target>
        </trans-unit>
        <trans-unit id="BitlockerInvalidPwDialog.Text" translate="yes" xml:space="preserve">
          <source>Please check the password and try again.</source>
          <target state="new">Please check the password and try again.</target>
        </trans-unit>
        <trans-unit id="BitlockerInvalidPwDialog.Title" translate="yes" xml:space="preserve">
          <source>BitLocker error</source>
          <target state="new">BitLocker error</target>
        </trans-unit>
        <trans-unit id="PropertiesFilesAndFoldersCount.Text" translate="yes" xml:space="preserve">
          <source>Contains:</source>
          <target state="needs-review-translation" state-qualifier="tm-suggestion">Contenu :</target>
        </trans-unit>
        <trans-unit id="PropertiesFilesAndFoldersCountString" translate="yes" xml:space="preserve">
          <source>{0:#,##0} Files, {1:#,##0} Folders</source>
          <target state="new">{0:#,##0} Files, {1:#,##0} Folders</target>
        </trans-unit>
        <trans-unit id="BaseLayoutContextFlyoutRunAsAdmin.Text" translate="yes" xml:space="preserve">
          <source>Run as administrator</source>
          <target state="needs-review-translation" state-qualifier="tm-suggestion">Exécuter en tant qu'administrateur</target>
        </trans-unit>
        <trans-unit id="BaseLayoutContextFlyoutRunAsAnotherUser.Text" translate="yes" xml:space="preserve">
          <source>Run as another user</source>
          <target state="needs-review-translation" state-qualifier="tm-suggestion">Exécuter en tant qu’autre utilisateur</target>
        </trans-unit>
        <trans-unit id="PropertiesDriveItemTypesEquals" translate="yes" xml:space="preserve">
          <source>All type of {0}</source>
          <target state="new">All type of {0}</target>
        </trans-unit>
        <trans-unit id="PropertiesDriveItemTypeDifferent" translate="yes" xml:space="preserve">
          <source>Different types</source>
          <target state="new">Different types</target>
        </trans-unit>
        <trans-unit id="PropertiesCombinedItemPath" translate="yes" xml:space="preserve">
          <source>All in {0}</source>
          <target state="new">All in {0}</target>
        </trans-unit>
        <trans-unit id="PropertiesDriveUsedSpace.Text" translate="yes" xml:space="preserve">
          <source>Used space:</source>
          <target state="needs-review-translation" state-qualifier="tm-suggestion">Espace utilisé :</target>
        </trans-unit>
        <trans-unit id="PropertiesDriveFreeSpace.Text" translate="yes" xml:space="preserve">
          <source>Free space:</source>
          <target state="needs-review-translation" state-qualifier="tm-suggestion">Espace libre :</target>
        </trans-unit>
        <trans-unit id="PropertiesDriveCapacity.Text" translate="yes" xml:space="preserve">
          <source>Capacity:</source>
          <target state="needs-review-translation" state-qualifier="tm-suggestion">Capacité</target>
        </trans-unit>
        <trans-unit id="PropertiesDriveFileSystem.Text" translate="yes" xml:space="preserve">
          <source>File system:</source>
          <target state="needs-review-translation" state-qualifier="tm-suggestion">Système de fichiers</target>
        </trans-unit>
        <trans-unit id="JumpListRecentGroupHeader" translate="yes" xml:space="preserve">
          <source>Recent</source>
          <target state="new">Recent</target>
        </trans-unit>
        <trans-unit id="SettingsPreferencesAppLanguage.Text" translate="yes" xml:space="preserve">
          <source>App Language</source>
          <target state="new">App Language</target>
        </trans-unit>
        <trans-unit id="SettingsPreferencesAppLanguageRestartRequired.Text" translate="yes" xml:space="preserve">
          <source>Restart required</source>
          <target state="new">Restart required</target>
        </trans-unit>
        <trans-unit id="syncStatusColumn.Header" translate="yes" xml:space="preserve">
          <source>Status</source>
          <target state="new">Status</target>
        </trans-unit>
        <trans-unit id="SettingsOnStartupOpenAddPageButton.Content" translate="yes" xml:space="preserve">
          <source>Add a new page</source>
          <target state="new">Add a new page</target>
        </trans-unit>
        <trans-unit id="SettingsOnStartupOpenSpecificPagesUserControlChangePage.Text" translate="yes" xml:space="preserve">
          <source>Change Page Location</source>
          <target state="new">Change Page Location</target>
        </trans-unit>
        <trans-unit id="SettingsOnStartupPages.Text" translate="yes" xml:space="preserve">
          <source>Pages:</source>
          <target state="new">Pages:</target>
        </trans-unit>
        <trans-unit id="SettingsOnStartupOpenSpecificPagesUserControlRemovePage.Text" translate="yes" xml:space="preserve">
          <source>Remove Page</source>
          <target state="new">Remove Page</target>
        </trans-unit>
<<<<<<< HEAD
        <trans-unit id="TabStripDragAndDropUIOverrideCaption" translate="yes" xml:space="preserve">
          <source>Move tab here</source>
          <target state="new">Move tab here</target>
=======
        <trans-unit id="SettingsPreferencesSystemDefaultLanguageOption" translate="yes" xml:space="preserve">
          <source>Windows default</source>
          <target state="new">Windows default</target>
>>>>>>> 5a62addc
        </trans-unit>
      </group>
    </body>
  </file>
</xliff><|MERGE_RESOLUTION|>--- conflicted
+++ resolved
@@ -989,15 +989,13 @@
           <source>Remove Page</source>
           <target state="new">Remove Page</target>
         </trans-unit>
-<<<<<<< HEAD
+        <trans-unit id="SettingsPreferencesSystemDefaultLanguageOption" translate="yes" xml:space="preserve">
+          <source>Windows default</source>
+          <target state="new">Windows default</target>
+        </trans-unit>
         <trans-unit id="TabStripDragAndDropUIOverrideCaption" translate="yes" xml:space="preserve">
           <source>Move tab here</source>
           <target state="new">Move tab here</target>
-=======
-        <trans-unit id="SettingsPreferencesSystemDefaultLanguageOption" translate="yes" xml:space="preserve">
-          <source>Windows default</source>
-          <target state="new">Windows default</target>
->>>>>>> 5a62addc
         </trans-unit>
       </group>
     </body>
